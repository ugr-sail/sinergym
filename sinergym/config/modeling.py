--- conflicted
+++ resolved
@@ -63,12 +63,8 @@
             variables: Dict[str, Tuple[str, str]],
             meters: Dict[str, str],
             max_ep_store: int,
-<<<<<<< HEAD
-            building_config: Dict[str, Any],
+            building_config: Optional[Dict[str, Any]] = None,
             weather_conf: Optional[Dict[str, Any]] = None):
-=======
-            building_config: Optional[Dict[str, Any]] = None):
->>>>>>> acd52f69
         """Constructor. Variables and meters are required to update building model scheme.
 
         Args:
@@ -78,12 +74,8 @@
             variables (Dict[str, Tuple[str, str]]): Specification for EnergyPlus Output:Variable. The key name is custom, then tuple must be the original variable name and the output variable key.
             meters (Dict[str, str]): Specification for EnergyPlus Output:Meter. The key name is custom, then value is the original EnergyPlus Meters name.
             max_ep_store (int): Number of episodes directories will be stored in workspace_path.
-<<<<<<< HEAD
             building_config (Dict[str, Any]): Dict config with extra configuration which is required to modify building model (may be None).
-            weather_conf (Optional[Dict[str, Any]]): Weather configuration to apply to building model. Defaults to None.
-=======
-            building_config (Optional[Dict[str, Any]]): Dict config with extra configuration which is required to modify building model. Defaults to None.
->>>>>>> acd52f69
+            weather_conf (Dict[str, Any]): Dict config with extra configuration which is required to modify weather (may be None).
         """
 
         self.pkg_data_path = PKG_DATA_PATH
