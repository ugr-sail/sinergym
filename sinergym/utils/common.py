"""Common utilities."""

from copy import deepcopy
from datetime import datetime, timedelta
from typing import Any, Dict, Optional, Tuple, Type, Union

import gymnasium as gym
import numpy as np
import pandas as pd
import xlsxwriter
from eppy.modeleditor import IDF

try:
    from stable_baselines3.common.noise import NormalActionNoise
except ImportError:
    pass

import sinergym
from sinergym.utils.constants import LOG_COMMON_LEVEL, YEAR
from sinergym.utils.logger import TerminalLogger
from sinergym.utils.rewards import *

logger = TerminalLogger().getLogger(
    name='COMMON',
    level=LOG_COMMON_LEVEL)

# ---------------------------------------------------------------------------- #
#                                   WRAPPERS                                   #
# ---------------------------------------------------------------------------- #


def is_wrapped(env: Type[gym.Env], wrapper_class: Type[gym.Wrapper]) -> bool:
    """
    Check if a given environment has been wrapped with a given wrapper.

    Args:
        env (Type[gym.Env]): Environment to check
        wrapper_class (Type[gym.Wrapper]): Wrapper class to look for

    Returns:
        bool: True if environment has been wrapped with ``wrapper_class``.
    """
    return unwrap_wrapper(env, wrapper_class) is not None


def unwrap_wrapper(env: gym.Env,
                   wrapper_class: Type[gym.Wrapper]) -> Optional[gym.Wrapper]:
    """
    Retrieve a wrapper object by recursively searching.

    Args:
        env (gym.Env): Environment to unwrap
        wrapper_class (Type[gym.Wrapper]): Wrapper to look for

    Returns:
        Optional[gym.Wrapper]: Wrapper object if found, else None
    """
    env_tmp = env
    while isinstance(env_tmp, gym.Wrapper):
        if isinstance(env_tmp, wrapper_class):
            return env_tmp.env
        env_tmp = env_tmp.env
    return None

# ---------------------------------------------------------------------------- #
#                               BUILDING MODELING                              #
# ---------------------------------------------------------------------------- #


def get_delta_seconds(
        st_year: int,
        st_mon: int,
        st_day: int,
        end_year: int,
        end_mon: int,
        end_day: int) -> float:
    """Returns the delta seconds between st year:st mon:st day:0:0:0 and
    end year:end mon:end day:24:0:0.

    Args:
        st_year (int): Start year.
        st_mon (int): Start month.
        st_day (int): Start day.
        end_year (int): End year.
        end_mon (int): End month.
        end_day (int): End day.

    Returns:
        float: Time difference in seconds.

    """
    start_time = datetime(st_year, st_mon, st_day)
    end_time = datetime(end_year, end_mon, end_day) + timedelta(days=1)
    return (end_time - start_time).total_seconds()


def eppy_element_to_dict(element: IDF) -> Dict[str, Dict[str, str]]:
    """Converts an eppy element into a dictionary following the EnergyPlus epJSON standard.

    Args:
        element (IDF): eppy element to be converted.

    Returns:
        Dict[str,Dict[str,str]]: Python dictionary with epJSON format of eppy element.
    """
    fields = {
        fieldname.lower().replace('drybulb', 'dry_bulb'):
        'WetBulb' if (value := element[fieldname]) == 'Wetbulb' else value
        for fieldname in element.fieldnames
        if fieldname not in {'Name', 'key'} and element[fieldname] != ''
    }

    return {getattr(element, 'Name', '').lower(): fields}


def export_schedulers_to_excel(
        schedulers: Dict[str, Dict[str, Union[str, Dict[str, str]]]], path: str) -> None:  # pragma: no cover
    """Exports scheduler information from a dictionary to an Excel file.

    Args:
        schedulers (Dict[str, Dict[str, Union[str, Dict[str, str]]]]): Dictionary with the correct format.
        path (str): Relative path where the Excel file will be created.
    """

    # Creating workbook and sheet
    workbook = xlsxwriter.Workbook(path)
    worksheet = workbook.add_worksheet()

    # Creating cell format configuration
    keys_format = workbook.add_format(
        {'bold': True, 'font_size': 20, 'align': 'center', 'bg_color': 'gray', 'border': True})
    cells_format = workbook.add_format({'align': 'center'})
    actuator_format = workbook.add_format(
        {'bold': True, 'align': 'center', 'bg_color': 'gray'})

    # Headers
    worksheet.write(0, 0, 'Name', keys_format)
    worksheet.write(0, 1, 'Type', keys_format)

    current_row = 1
    max_col = 1

    for key, info in schedulers.items():
        worksheet.write(current_row, 0, key, actuator_format)
        worksheet.write(
            current_row, 1, info.get(
                'Type', 'Unknown'), cells_format)

        col_offset = 2  # Offset inicial después de 'Type'
        for object_name, values in info.items():
            if isinstance(values, dict):
                worksheet.write(
                    current_row,
                    col_offset,
                    f'Name: {object_name}')
                worksheet.write(
                    current_row,
                    col_offset + 1,
                    f'Field: {
                        values.get(
                            "field_name",
                            "N/A")}')
                worksheet.write(
                    current_row,
                    col_offset + 2,
                    f'Table type: {
                        values.get(
                            "table_name",
                            "N/A")}')
                col_offset += 3  # Avanzar columnas según los datos escritos

        max_col = max(max_col, col_offset)
        current_row += 1

    # Adjusting column width
    worksheet.set_column(0, max_col, 40)

    # Add object columns
    for i, col in enumerate(range(2, max_col, 3), start=1):
        worksheet.merge_range(0, col, 0, col + 2, f'OBJECT {i}', keys_format)

    workbook.close()

# ---------------------------------------------------------------------------- #
#                          ORNSTEIN UHLENBECK PROCCESS                         #
# ---------------------------------------------------------------------------- #


def ornstein_uhlenbeck_process(
        data: pd.DataFrame,
        variability_config: Dict[str, Tuple[float, float, float]]) -> pd.DataFrame:
    """Add noise to the data using the Ornstein-Uhlenbeck process.

    Args:
        data (pd.DataFrame): Data to be modified.
        variability_config (Dict[str, Tuple[float, float, float]]): Dictionary with the variability configuration for each variable (sigma, mu and tau constants).

    Returns:
        pd.DataFrame: Data with noise added.
    """

    # deepcopy for weather_data
    data_mod = deepcopy(data)

    # Total time.
    T = 1.
    # get first column of df
    n = data_mod.shape[0]
    # dt = T / n  # tau defined as percentage of epw
    dt = T / 1.0  # tau defined as epw rows (hours)
    # t = np.linspace(0., T, n)  # Vector of times.

    # Sigma = standard deviation.
    # Mu = mean.
    # Tau = time constant.

    for variable, (sigma, mu, tau) in variability_config.items():
        sigma_bis = sigma * np.sqrt(2. / tau)
        sqrtdt = np.sqrt(dt)

        # Create noise
        noise = np.zeros(n)
        for i in range(n - 1):
            noise[i + 1] = noise[i] + dt * (-(noise[i] - mu) / tau) + \
                sigma_bis * sqrtdt * np.random.randn()

        # Add noise
        data_mod[variable] += noise

    return data_mod

# ---------------------------------------------------------------------------- #
#                    READING YAML ENVIRONMENT CONFIGURATION                    #
# ---------------------------------------------------------------------------- #


def parse_variables_settings(
        variables: Dict[str, Any]) -> Dict[str, Tuple[str, str]]:
    """Convert Sinergym YAML variable settings to EnergyPlus API format.

    Args:
        variables (Dict[str, Any]): Dictionary from Sinergym YAML configuration.

    Returns:
        Dict[str, Tuple[str, str]]: Dictionary adapted for EnergyPlus API.
    """

    output = {}

    for variable, specification in variables.items():
        var_names = specification['variable_names']
        keys = specification['keys']

        if isinstance(var_names, str) and isinstance(keys, str):
            output[var_names] = (variable, keys)

        elif isinstance(var_names, str) and isinstance(keys, list):
            for key in keys:
                prename = key.lower().replace(' ', '_') + '_'
                output[prename + var_names] = (variable, key)

        elif isinstance(var_names, list) and isinstance(keys, list):
            if len(var_names) != len(keys):
                raise ValueError(
                    f"'variable_names' and 'keys' must have the same length in {variable}")
            for var_name, key in zip(var_names, keys):
                output[var_name] = (variable, key)

        else:
            logger.error(
                f'Invalid variable_names or keys format in {variable}')
            raise RuntimeError

    return output


def parse_meters_settings(meters: Dict[str, str]) -> Dict[str, str]:
    """Convert meters dictionary from Sinergym YAML settings to EnergyPlus format.

    Args:
        meters (Dict[str, str]): Dictionary with meters information.

    Returns:
        Dict[str, str]: Reformatted meters dictionary for EnergyPlus API.
    """
    return {v: k for k, v in meters.items()}


def parse_actuators_settings(
        actuators: Dict[str, Dict[str, str]]) -> Dict[str, Tuple[str, str, str]]:
    """Convert actuators dictionary from Sinergym YAML settings to EnergyPlus format.

    Args:
        actuators (Dict[str, Dict[str, str]]): Actuators information from Sinergym YAML.

    Returns:
        Dict[str, Tuple[str, str, str]]: Reformatted actuators dictionary for EnergyPlus API.
    """
    return {
        spec['variable_name']: (spec['element_type'], spec['value_type'], name)
        for name, spec in actuators.items()
    }


def convert_conf_to_env_parameters(
        conf: Dict[str, Any]) -> Dict[str, Dict[str, Any]]:
    """Convert YAML configuration to a dictionary of possible environments.

    Args:
        conf (Dict[str, Any]): Dictionary from a YAML configuration file.

    Returns:
        Dict[str, Dict[str, Any]]: Dictionary with environment constructor kwargs.
    """

    configurations = {}

    variables = parse_variables_settings(conf['variables'])
    meters = parse_meters_settings(conf['meters'])
    actuators = parse_actuators_settings(conf['actuators'])
    context = parse_actuators_settings(conf['context'])

    weather_keys = conf['weather_specification']['keys']
    weather_files = conf['weather_specification']['weather_files']

    # Check weathers configuration
    if len(weather_keys) != len(weather_files):
        logger.error(
            f'Weather files and id keys must have the same length: ' f'{
                len(weather_files)} weather files != {
                len(weather_keys)} keys')
        raise ValueError

<<<<<<< HEAD
    if conf['weather_specification'].get('weather_confs'):

        weather_info = list(zip(conf['weather_specification']['keys'],
                            conf['weather_specification']['weather_files'],
                            conf['weather_specification']['weather_confs']))
    else:
        weather_info = list(zip(conf['weather_specification']['keys'],
                            conf['weather_specification']['weather_files'],
                            [None for _ in range(len(conf['weather_specification']['keys']))]))

    weather_variability = conf.get('weather_variability')

    for weather_id, weather_file, weather_conf in weather_info:

        id = 'Eplus-' + conf['id_base'] + '-' + weather_id + '-continuous-v1'

        env_kwargs = {
            'building_file': conf['building_file'],
            'weather_files': weather_file,
            'weather_conf': weather_conf,
            'action_space': eval(conf['action_space']),
            'time_variables': conf['time_variables'],
            'variables': variables,
            'meters': meters,
            'actuators': actuators,
            'context': context,
            'initial_context': conf.get('initial_context'),
            'reward': eval(conf['reward']),
            'reward_kwargs': conf['reward_kwargs'],
            'max_ep_data_store_num': conf['max_ep_data_store_num'],
            'env_name': id,
            'config_params': conf.get('config_params')
=======
    # Base ID and kwargs
    base_id = 'Eplus-' + conf['id_base']
    base_kwargs = {
        'building_file': conf['building_file'],
        'action_space': eval(conf['action_space']),
        'time_variables': conf['time_variables'],
        'variables': variables,
        'meters': meters,
        'actuators': actuators,
        'context': context,
        'initial_context': conf.get('initial_context'),
        'reward': eval(conf['reward']),
        'reward_kwargs': conf['reward_kwargs'],
        'max_ep_data_store_num': conf['max_ep_data_store_num'],
        'config_params': conf.get('config_params')
    }

    weather_variability = conf.get('weather_variability')
    # Convert lists to tuples for consistency
    if weather_variability:
        weather_variability = {
            var: tuple(tuple(param) if isinstance(param, list) else param
                       for param in params)
            for var, params in weather_variability.items()
>>>>>>> 00179122
        }

    # Build environment configurations
    for weather_id, weather_file in zip(weather_keys, weather_files):
        configurations[f'{base_id}-{weather_id}-continuous-v1'] = {**base_kwargs,
                                                                   'weather_files': weather_file,
                                                                   'env_name': f'{base_id}-{weather_id}-continuous-v1'}
        # Build stochastic versions if weather variability is present
        if weather_variability:
<<<<<<< HEAD

            # Cast weather variability variation from list to tuple
            weather_variability = {
                var_name: tuple(
                    tuple(param) if isinstance(param, list) else param
                    for param in var_params
                )
                for var_name, var_params in weather_variability.items()
            }

            id = 'Eplus-' + conf['id_base'] + '-' + \
                weather_id + '-continuous-stochastic-v1'
            env_kwargs = {
                'building_file': conf['building_file'],
                'weather_files': weather_file,
                'weather_conf': weather_conf,
                'action_space': eval(conf['action_space']),
                'time_variables': conf['time_variables'],
                'variables': variables,
                'meters': meters,
                'actuators': actuators,
                'context': context,
                'initial_context': conf.get('initial_context'),
                'weather_variability': weather_variability,
                'reward': eval(conf['reward']),
                'reward_kwargs': conf['reward_kwargs'],
                'max_ep_data_store_num': conf['max_ep_data_store_num'],
                'env_name': id,
                'config_params': conf.get('config_params')
=======
            configurations[f'{base_id}-{weather_id}-continuous-stochastic-v1'] = {
                **base_kwargs, 'weather_files': weather_file, 'weather_variability': weather_variability,
                'env_name': f'{base_id}-{weather_id}-continuous-stochastic-v1'
>>>>>>> 00179122
            }

    return configurations

# ---------------------------------------------------------------------------- #
#                          Process YAML configurations                         #
# ---------------------------------------------------------------------------- #


def process_environment_parameters(env_params: dict) -> dict:  # pragma: no cover
    # Transform required str's into Callables or lists in tuples
    if env_params.get('action_space'):
        env_params['action_space'] = eval(
            env_params['action_space'])

    if env_params.get('variables'):
        for variable_name, components in env_params['variables'].items():
            env_params['variables'][variable_name] = tuple(components)

    if env_params.get('actuators'):
        for actuator_name, components in env_params['actuators'].items():
            env_params['actuators'][actuator_name] = tuple(components)

    if env_params.get('weather_variability'):
        env_params['weather_variability'] = {
            var_name: tuple(
                tuple(param) if isinstance(param, list) else param
                for param in var_params
            )
            for var_name, var_params in env_params['weather_variability'].items()
        }

    if env_params.get('reward'):
        env_params['reward'] = eval(env_params['reward'])

    if env_params.get('reward_kwargs'):
        for reward_param_name, reward_value in env_params.items():
            if reward_param_name in [
                'range_comfort_winter',
                'range_comfort_summer',
                'summer_start',
                    'summer_final']:
                env_params['reward_kwargs'][reward_param_name] = tuple(
                    reward_value)

    if env_params.get('config_params'):
        if env_params['config_params'].get('runperiod'):
            env_params['config_params']['runperiod'] = tuple(
                env_params['config_params']['runperiod'])
    # Add more keys if needed...

    return env_params


def process_algorithm_parameters(alg_params: dict):  # pragma: no cover

    # Transform required str's into Callables or list in tuples
    if alg_params.get('train_freq') and isinstance(
            alg_params.get('train_freq'), list):
        alg_params['train_freq'] = tuple(alg_params['train_freq'])

    if alg_params.get('action_noise'):
        alg_params['action_noise'] = eval(alg_params['action_noise'])
    # Add more keys if needed...

    return alg_params

 # --------------------- Functions that are no longer used -------------------- #

# def ranges_getter(output_path: str,
#                   last_result: Optional[Dict[str, List[float]]] = None
#                   ) -> Dict[str, List[float]]:  # pragma: no cover
#     """Given a path with simulations outputs, this function is used to extract max and min absolute values of all episodes in each variable. If a dict ranges is given, will be updated.

#     Args:
#         output_path (str): Path with simulation output (Eplus-env-<env_name>).
# last_result (Optional[Dict[str, List[float]]], optional): Last ranges
# dict to be updated. This will be created if it is not given.

#     Returns:
#         Dict[str, List[float]]: list min,max of each variable as a key.

#     """

#     if last_result is not None:
#         result = last_result
#     else:
#         result = {}

#     content = os.listdir(output_path)
#     for episode_path in content:
#         if os.path.isdir(
#             output_path +
#             '/' +
#                 episode_path) and episode_path.startswith('Eplus-env'):
#             simulation_content = os.listdir(output_path + '/' + episode_path)

#             if os.path.isdir(
#                 output_path +
#                 '/' +
#                     episode_path):
#                 monitor_path = output_path + '/' + episode_path + '/monitor.csv'
#                 print('Reading ' + monitor_path + ' limits.')
#                 data = pd.read_csv(monitor_path)

#                 if len(result) == 0:
#                     for column in data:
#                         # variable : [min,max]
#                         result[column] = [np.inf, -np.inf]

#                 for column in data:
#                     if np.min(data[column]) < result[column][0]:
#                         result[column][0] = np.min(data[column])
#                     if np.max(data[column]) > result[column][1]:
#                         result[column][1] = np.max(data[column])
#     return result<|MERGE_RESOLUTION|>--- conflicted
+++ resolved
@@ -322,6 +322,9 @@
 
     weather_keys = conf['weather_specification']['keys']
     weather_files = conf['weather_specification']['weather_files']
+    weather_configs = conf['weather_specification'].get('weather_confs')
+    if not weather_configs:
+        weather_configs = [None for _ in weather_keys]
 
     # Check weathers configuration
     if len(weather_keys) != len(weather_files):
@@ -331,40 +334,6 @@
                 len(weather_keys)} keys')
         raise ValueError
 
-<<<<<<< HEAD
-    if conf['weather_specification'].get('weather_confs'):
-
-        weather_info = list(zip(conf['weather_specification']['keys'],
-                            conf['weather_specification']['weather_files'],
-                            conf['weather_specification']['weather_confs']))
-    else:
-        weather_info = list(zip(conf['weather_specification']['keys'],
-                            conf['weather_specification']['weather_files'],
-                            [None for _ in range(len(conf['weather_specification']['keys']))]))
-
-    weather_variability = conf.get('weather_variability')
-
-    for weather_id, weather_file, weather_conf in weather_info:
-
-        id = 'Eplus-' + conf['id_base'] + '-' + weather_id + '-continuous-v1'
-
-        env_kwargs = {
-            'building_file': conf['building_file'],
-            'weather_files': weather_file,
-            'weather_conf': weather_conf,
-            'action_space': eval(conf['action_space']),
-            'time_variables': conf['time_variables'],
-            'variables': variables,
-            'meters': meters,
-            'actuators': actuators,
-            'context': context,
-            'initial_context': conf.get('initial_context'),
-            'reward': eval(conf['reward']),
-            'reward_kwargs': conf['reward_kwargs'],
-            'max_ep_data_store_num': conf['max_ep_data_store_num'],
-            'env_name': id,
-            'config_params': conf.get('config_params')
-=======
     # Base ID and kwargs
     base_id = 'Eplus-' + conf['id_base']
     base_kwargs = {
@@ -389,52 +358,22 @@
             var: tuple(tuple(param) if isinstance(param, list) else param
                        for param in params)
             for var, params in weather_variability.items()
->>>>>>> 00179122
         }
 
     # Build environment configurations
-    for weather_id, weather_file in zip(weather_keys, weather_files):
+    for weather_id, weather_file, weather_conf in zip(
+            weather_keys, weather_files, weather_configs):
         configurations[f'{base_id}-{weather_id}-continuous-v1'] = {**base_kwargs,
                                                                    'weather_files': weather_file,
+                                                                   'weather_conf': weather_conf,
                                                                    'env_name': f'{base_id}-{weather_id}-continuous-v1'}
         # Build stochastic versions if weather variability is present
         if weather_variability:
-<<<<<<< HEAD
-
-            # Cast weather variability variation from list to tuple
-            weather_variability = {
-                var_name: tuple(
-                    tuple(param) if isinstance(param, list) else param
-                    for param in var_params
-                )
-                for var_name, var_params in weather_variability.items()
-            }
-
-            id = 'Eplus-' + conf['id_base'] + '-' + \
-                weather_id + '-continuous-stochastic-v1'
-            env_kwargs = {
-                'building_file': conf['building_file'],
-                'weather_files': weather_file,
-                'weather_conf': weather_conf,
-                'action_space': eval(conf['action_space']),
-                'time_variables': conf['time_variables'],
-                'variables': variables,
-                'meters': meters,
-                'actuators': actuators,
-                'context': context,
-                'initial_context': conf.get('initial_context'),
-                'weather_variability': weather_variability,
-                'reward': eval(conf['reward']),
-                'reward_kwargs': conf['reward_kwargs'],
-                'max_ep_data_store_num': conf['max_ep_data_store_num'],
-                'env_name': id,
-                'config_params': conf.get('config_params')
-=======
-            configurations[f'{base_id}-{weather_id}-continuous-stochastic-v1'] = {
-                **base_kwargs, 'weather_files': weather_file, 'weather_variability': weather_variability,
-                'env_name': f'{base_id}-{weather_id}-continuous-stochastic-v1'
->>>>>>> 00179122
-            }
+            configurations[f'{base_id}-{weather_id}-continuous-stochastic-v1'] = {**base_kwargs,
+                                                                                  'weather_files': weather_file,
+                                                                                  'weather_conf': weather_conf,
+                                                                                  'weather_variability': weather_variability,
+                                                                                  'env_name': f'{base_id}-{weather_id}-continuous-stochastic-v1'}
 
     return configurations
 
