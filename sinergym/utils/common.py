--- conflicted
+++ resolved
@@ -550,25 +550,13 @@
         }
 
     # Build environment configurations
-<<<<<<< HEAD
     for weather_id, weather_file, weather_conf in zip(
-            weather_keys, weather_files, weather_configs):
-        configurations[f'{base_id}-{weather_id}-continuous-v1'] = {**base_kwargs,
-                                                                   'weather_files': weather_file,
-                                                                   'weather_conf': weather_conf,
-                                                                   'env_name': f'{base_id}-{weather_id}-continuous-v1'}
-        # Build stochastic versions if weather variability is present
-        if weather_variability:
-            configurations[f'{base_id}-{weather_id}-continuous-stochastic-v1'] = {**base_kwargs,
-                                                                                  'weather_files': weather_file,
-                                                                                  'weather_conf': weather_conf,
-                                                                                  'weather_variability': weather_variability,
-                                                                                  'env_name': f'{base_id}-{weather_id}-continuous-stochastic-v1'}
-=======
-    for weather_id, weather_file in zip(weather_keys, weather_files):
+        weather_keys, weather_files, weather_configs
+    ):
         configurations[f'{base_id}-{weather_id}-continuous-v1'] = {
             **base_kwargs,
             'weather_files': weather_file,
+            'weather_conf': weather_conf,
             'env_name': f'{base_id}-{weather_id}-continuous-v1',
         }
         # Build stochastic versions if weather variability is present
@@ -576,10 +564,10 @@
             configurations[f'{base_id}-{weather_id}-continuous-stochastic-v1'] = {
                 **base_kwargs,
                 'weather_files': weather_file,
+                'weather_conf': weather_conf,
                 'weather_variability': weather_variability,
                 'env_name': f'{base_id}-{weather_id}-continuous-stochastic-v1',
             }
->>>>>>> 2252b8a3
 
     return configurations
 
