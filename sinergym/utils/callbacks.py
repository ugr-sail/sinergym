"""Custom Callbacks for stable baselines 3 algorithms."""

import os
from typing import Optional, Union

import gym
import numpy as np
from stable_baselines3.common.callbacks import BaseCallback, EvalCallback
from stable_baselines3.common.env_util import is_wrapped
from stable_baselines3.common.vec_env import VecEnv, sync_envs_normalization

from sinergym.utils.wrappers import LoggerWrapper, NormalizeObservation
<<<<<<< HEAD
from sinergym.utils.evaluations import evaluate_policy
=======
from sinergym.utils.evaluation import evaluate_policy
>>>>>>> fc26267b


class LoggerCallback(BaseCallback):
    """Custom callback for plotting additional values in tensorboard.
        :param ep_rewards: Here will be stored all rewards during episode.
        :param ep_powers: Here will be stored all consumption data during episode.
        :param ep_term_comfort: Here will be stored all comfort terms (reward component) during episode.
        :param ep_term_energy: Here will be stored all energy terms (reward component) during episode.
        :param num_comfort_violation: Number of timesteps in which comfort has been violated.
        :param ep_timesteps: Each timestep during an episode, this value increment 1.
    """

    def __init__(self, sinergym_logger=False, verbose=0):
        """Custom callback for plotting additional values in tensorboard.

        Args:
            sinergym_logger (boolean): Indicate if CSVLogger inner Sinergym will be activated or not.
        """
        super(LoggerCallback, self).__init__(verbose)

        self.sinergym_logger = sinergym_logger

        self.ep_rewards = []
        self.ep_powers = []
        self.ep_term_comfort = []
        self.ep_term_energy = []
        self.num_comfort_violation = 0
        self.ep_timesteps = 0

    def _on_training_start(self):
        # sinergym logger
        if is_wrapped(self.training_env, LoggerWrapper):
            if self.sinergym_logger:
                self.training_env.env_method('activate_logger')
            else:
                self.training_env.env_method('deactivate_logger')

        # record method depending on the type of algorithm

        if 'OnPolicyAlgorithm' in self.globals.keys():
            self.record = self.logger.record
        elif 'OffPolicyAlgorithm' in self.globals.keys():
            self.record = self.logger.record_mean
        else:
            raise KeyError

    def _on_step(self) -> bool:
        info = self.locals['infos'][-1]

        # OBSERVATION
        variables = self.training_env.get_attr('variables')[0]['observation']
        # log normalized and original values
        if self.training_env.env_is_wrapped(
                wrapper_class=NormalizeObservation)[0]:
            obs_normalized = self.locals['new_obs'][-1]
            obs = self.training_env.env_method('get_unwrapped_obs')[-1]
            for i, variable in enumerate(variables):
                self.record(
                    'normalized_observation/' + variable, obs_normalized[i])
                self.record(
                    'observation/' + variable, obs[i])
        # Only original values
        else:
            obs = self.locals['new_obs'][-1]
            for i, variable in enumerate(variables):
                self.record(
                    'observation/' + variable, obs[i])

        # ACTION
        variables = self.training_env.get_attr('variables')[0]['action']
        action = None
        # sinergym action received inner its own setpoints range
        action_ = info['action_']
        try:
            # network output clipped with gym action space
            action = self.locals['clipped_actions'][-1]
        except KeyError:
            try:
                action = self.locals['action'][-1]
            except KeyError:
                print('Algorithm action key in locals dict unknown')

        if self.training_env.get_attr('flag_discrete')[0]:
            action = self.training_env.get_attr('action_mapping')[0][action]
        for i, variable in enumerate(variables):
            if action is not None:
                self.record(
                    'action/' + variable, action[i])

            self.record(
                'action_simulation/' + variable, action_[i])

        # Store episode data
        try:
            self.ep_rewards.append(self.locals['rewards'][-1])
        except KeyError:
            try:
                self.ep_rewards.append(self.locals['reward'][-1])
            except KeyError:
                print('Algorithm reward key in locals dict unknown')

        self.ep_powers.append(info['total_power'])
        self.ep_term_comfort.append(info['comfort_penalty'])
        self.ep_term_energy.append(info['total_power_no_units'])
        if(info['comfort_penalty'] != 0):
            self.num_comfort_violation += 1
        self.ep_timesteps += 1

        # If episode ends, store summary of episode and reset
        try:
            done = self.locals['dones'][-1]
        except KeyError:
            try:
                done = self.locals['done'][-1]
            except KeyError:
                print('Algorithm done key in locals dict unknown')
        if done:
            # store last episode metrics
            self.episode_metrics = {}
            self.episode_metrics['ep_length'] = self.ep_timesteps
            self.episode_metrics['cumulative_reward'] = np.sum(
                self.ep_rewards)
            self.episode_metrics['mean_reward'] = np.mean(self.ep_rewards)
            self.episode_metrics['mean_power'] = np.mean(self.ep_powers)
            self.episode_metrics['cumulative_power'] = np.sum(self.ep_powers)
            self.episode_metrics['mean_comfort_penalty'] = np.mean(
                self.ep_term_comfort)
            self.episode_metrics['cumulative_comfort_penalty'] = np.sum(
                self.ep_term_comfort)
            self.episode_metrics['mean_power_penalty'] = np.mean(
                self.ep_term_energy)
            self.episode_metrics['cumulative_power_penalty'] = np.sum(
                self.ep_term_energy)
            try:
                self.episode_metrics['comfort_violation_time(%)'] = self.num_comfort_violation / \
                    self.ep_timesteps * 100
            except ZeroDivisionError:
                self.episode_metrics['comfort_violation_time(%)'] = np.nan

            # reset episode info
            self.ep_rewards = []
            self.ep_powers = []
            self.ep_term_comfort = []
            self.ep_term_energy = []
            self.ep_timesteps = 0
            self.num_comfort_violation = 0

        # During first episode, as it not finished, it shouldn't be recording
        if hasattr(self, 'episode_metrics'):
            for key, metric in self.episode_metrics.items():
                self.logger.record(
                    'episode/' + key, metric)

        return True

    def on_training_end(self):
        if is_wrapped(self.training_env, LoggerWrapper):
            self.training_env.env_method('activate_logger')


class LoggerEvalCallback(EvalCallback):
    """Callback for evaluating an agent.
        :param eval_env: The environment used for initialization
        :param callback_on_new_best: Callback to trigger when there is a new best model according to the ``mean_reward``
        :param n_eval_episodes: The number of episodes to test the agent
        :param eval_freq: Evaluate the agent every eval_freq call of the callback.
        :param log_path: Path to a folder where the evaluations (``evaluations.npz``) will be saved. It will be updated at each evaluation.
        :param best_model_save_path: Path to a folder where the best model according to performance on the eval env will be saved.
        :param deterministic: Whether the evaluation should use a stochastic or deterministic actions.
        :param render: Whether to render or not the environment during evaluation
        :param verbose:
        :param warn: Passed to ``evaluate_policy`` (warns if ``eval_env`` has not been wrapped with a Monitor wrapper)

    """

    def __init__(
        self,
        eval_env: Union[gym.Env, VecEnv],
        callback_on_new_best: Optional[BaseCallback] = None,
        n_eval_episodes: int = 5,
        eval_freq: int = 10000,
        log_path: Optional[str] = None,
        best_model_save_path: Optional[str] = None,
        deterministic: bool = True,
        render: bool = False,
        verbose: int = 1,
        warn: bool = True,
    ):
        super(
            LoggerEvalCallback,
            self).__init__(
            eval_env=eval_env,
            callback_on_new_best=callback_on_new_best,
            n_eval_episodes=n_eval_episodes,
            eval_freq=eval_freq,
            log_path=log_path,
            best_model_save_path=best_model_save_path,
            deterministic=deterministic,
            render=render,
            verbose=verbose,
            warn=warn)
        self.evaluations_power_consumption = []
        self.evaluations_comfort_violation = []
        self.evaluations_comfort_penalty = []
        self.evaluations_power_penalty = []
        self.evaluation_metrics = {}

    def _on_step(self) -> bool:

        if self.eval_freq > 0 and self.n_calls % self.eval_freq == 0:
            # Sync training and eval env if there is VecNormalize
            sync_envs_normalization(self.training_env, self.eval_env)

            # Reset success rate buffer
            self._is_success_buffer = []
            #episodes_rewards, episodes_lengths, episodes_powers, episodes_comfort_violations, episodes_comfort_penalties, episodes_power_penalties
            episodes_data = evaluate_policy(
                self.model,
                self.eval_env,
                n_eval_episodes=self.n_eval_episodes,
                render=self.render,
                deterministic=self.deterministic,
                callback=None,
            )

            if self.log_path is not None:
                self.evaluations_timesteps.append(self.num_timesteps)
                self.evaluations_results.append(
                    episodes_data['episodes_rewards'])
                self.evaluations_length.append(
                    episodes_data['episodes_lengths'])
                self.evaluations_power_consumption.append(
                    episodes_data['episodes_powers'])
                self.evaluations_comfort_violation.append(
                    episodes_data['episodes_comfort_violations'])
                self.evaluations_comfort_penalty.append(
                    episodes_data['episodes_comfort_penalties'])
                self.evaluations_power_penalty.append(
                    episodes_data['episodes_power_penalties'])

                kwargs = {}
                # Save success log if present
                if len(self._is_success_buffer) > 0:
                    self.evaluations_successes.append(self._is_success_buffer)
                    kwargs = dict(successes=self.evaluations_successes)

                np.savez(
                    self.log_path,
                    timesteps=self.evaluations_timesteps,
                    results=self.evaluations_results,
                    ep_lengths=self.evaluations_length,
                    ep_powers=self.evaluations_power_consumption,
                    ep_comfort_violations=self.evaluations_comfort_violation,
                    episodes_comfort_penalties=self.evaluations_comfort_penalty,
                    episodes_power_penalties=self.evaluations_power_penalty,
                    **kwargs,
                )

            mean_reward, std_reward = np.mean(
                episodes_data['episodes_rewards']), np.std(
                episodes_data['episodes_rewards'])
            mean_ep_length, std_ep_length = np.mean(
                episodes_data['episodes_lengths']), np.std(
                episodes_data['episodes_lengths'])

            self.evaluation_metrics['mean_rewards'] = mean_reward
            self.evaluation_metrics['std_rewards'] = std_reward
            self.evaluation_metrics['mean_ep_length'] = mean_ep_length
            self.evaluation_metrics['mean_power_consumption'] = np.mean(
                episodes_data['episodes_powers'])
            self.evaluation_metrics['comfort_violation(%)'] = np.mean(
                episodes_data['episodes_comfort_violations'])
            self.evaluation_metrics['comfort_penalty'] = np.mean(
                episodes_data['episodes_comfort_penalties'])
            self.evaluation_metrics['power_penalty'] = np.mean(
                episodes_data['episodes_power_penalties'])

            if self.verbose > 0:
                print(
                    f"Eval num_timesteps={self.num_timesteps}, "
                    f"episode_reward={mean_reward:.2f} +/- {std_reward:.2f}")
                print(
                    f"Episode length: {mean_ep_length:.2f} +/- {std_ep_length:.2f}")
            # Add to current Logger
            for key, metric in self.evaluation_metrics.items():
                self.logger.record('eval/' + key, metric)

            if len(self._is_success_buffer) > 0:
                success_rate = np.mean(self._is_success_buffer)
                if self.verbose > 0:
                    print(f"Success rate: {100 * success_rate:.2f}%")
                self.logger.record("eval/success_rate", success_rate)

            if mean_reward > self.best_mean_reward:
                if self.verbose > 0:
                    print("New best mean reward!")
                if self.best_model_save_path is not None:
                    self.model.save(os.path.join(
                        self.best_model_save_path, "best_model"))
                self.best_mean_reward = mean_reward
                # Trigger callback if needed
                if self.callback is not None:
                    return self._on_event()

        return True<|MERGE_RESOLUTION|>--- conflicted
+++ resolved
@@ -10,11 +10,7 @@
 from stable_baselines3.common.vec_env import VecEnv, sync_envs_normalization
 
 from sinergym.utils.wrappers import LoggerWrapper, NormalizeObservation
-<<<<<<< HEAD
-from sinergym.utils.evaluations import evaluate_policy
-=======
 from sinergym.utils.evaluation import evaluate_policy
->>>>>>> fc26267b
 
 
 class LoggerCallback(BaseCallback):
@@ -29,7 +25,6 @@
 
     def __init__(self, sinergym_logger=False, verbose=0):
         """Custom callback for plotting additional values in tensorboard.
-
         Args:
             sinergym_logger (boolean): Indicate if CSVLogger inner Sinergym will be activated or not.
         """
@@ -187,7 +182,6 @@
         :param render: Whether to render or not the environment during evaluation
         :param verbose:
         :param warn: Passed to ``evaluate_policy`` (warns if ``eval_env`` has not been wrapped with a Monitor wrapper)
-
     """
 
     def __init__(
