--- conflicted
+++ resolved
@@ -69,32 +69,6 @@
             'timesteps_per_hour': 1
         }})
 
-# ------------------- Read environment configuration files ------------------- #
-conf_files = []
-for root, dirs, files in os.walk(
-        os.path.abspath('sinergym/data/default_configuration/')):
-    for file in files:
-        # Obtain the whole path for each configuration file
-        file_path = os.path.join(root, file)
-        conf_files.append(file_path)
-
-# ---------------- For each conf file, setting up environments --------------- #
-for conf_file in conf_files:
-    with open(conf_file) as json_f:
-        conf = json.load(json_f)
-
-    # configurations = Dict [key=environment_id, value=env_kwargs dict]
-    configurations = convert_conf_to_env_parameters(conf)
-
-    for env_id, env_kwargs in configurations.items():
-
-        register(
-            id=env_id,
-            entry_point='sinergym.envs:EplusEnv',
-<<<<<<< HEAD
-            kwargs=reg_kwargs.copy()
-        )
-
 # Autobalance example in Stockholm
 register(
     id='Eplus-autobalance-stockholm-multidiscrete-stochastic-v1',
@@ -125,7 +99,29 @@
                 19.0,
                 21.0)},
         'env_name': 'autobalance-stockholm-multidiscrete-stochastic-v1'})
-=======
+
+# ------------------- Read environment configuration files ------------------- #
+conf_files = []
+for root, dirs, files in os.walk(
+        os.path.abspath('sinergym/data/default_configuration/')):
+    for file in files:
+        # Obtain the whole path for each configuration file
+        file_path = os.path.join(root, file)
+        conf_files.append(file_path)
+
+# ---------------- For each conf file, setting up environments --------------- #
+for conf_file in conf_files:
+    with open(conf_file) as json_f:
+        conf = json.load(json_f)
+
+    # configurations = Dict [key=environment_id, value=env_kwargs dict]
+    configurations = convert_conf_to_env_parameters(conf)
+
+    for env_id, env_kwargs in configurations.items():
+
+        register(
+            id=env_id,
+            entry_point='sinergym.envs:EplusEnv',
             # additional_wrappers=additional_wrappers,
             # order_enforce=False,
             # disable_env_checker=True,
@@ -157,5 +153,4 @@
                 # order_enforce=False,
                 # disable_env_checker=True,
                 kwargs=env_kwargs
-            )
->>>>>>> 619eeaf0
+            )