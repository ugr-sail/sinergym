--- conflicted
+++ resolved
@@ -4,7 +4,7 @@
 import numpy as np
 
 import sinergym
-<<<<<<< HEAD
+from sinergym.utils.logger import TerminalLogger
 from sinergym.utils.wrappers import (
     LoggerWrapper,
     NormalizeAction,
@@ -13,11 +13,6 @@
     HeatPumpEnergyWrapper,
     ReduceObservationWrapper,
     CSVLogger)
-=======
-from sinergym.utils.logger import TerminalLogger
-from sinergym.utils.wrappers import (CSVLogger, LoggerWrapper, NormalizeAction,
-                                     NormalizeObservation)
->>>>>>> 067e9758
 
 # Optional: Terminal log in the same format as Sinergym.
 # Logger info can be replaced by print.
@@ -75,20 +70,17 @@
         'plr_current'])
 
 # Execute interactions during 3 episodes
-for i in range(1):
+for i in range(3):
     # Reset the environment to start a new episode
     obs, info = env.reset()
     truncated = terminated = False
+    rewards = []
 
     while not (terminated or truncated):
         # Random action control
         a = env.action_space.sample()
         # Read observation and reward
         obs, reward, terminated, truncated, info = env.step(a)
-<<<<<<< HEAD
-
-
-=======
         rewards.append(reward)
         # If this timestep is a new month start
         if info['month'] != current_month:  # display results every month
@@ -99,6 +91,5 @@
     # Final episode information print
     logger.info('Episode {} - Mean reward: {} - Cumulative Reward: {}'.format(i,
                                                                               np.mean(rewards), sum(rewards)))
->>>>>>> 067e9758
 # Close the environment
 env.close()