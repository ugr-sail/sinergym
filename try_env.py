--- conflicted
+++ resolved
@@ -7,12 +7,9 @@
 from sinergym.utils.logger import TerminalLogger
 from sinergym.utils.wrappers import (
     CSVLogger,
-<<<<<<< HEAD
+    DatetimeWrapper,
     ExtremeFlowControlWrapper,
     HeatPumpEnergyWrapper,
-=======
-    DatetimeWrapper,
->>>>>>> 1a608fa8
     LoggerWrapper,
     NormalizeAction,
     NormalizeObservation,
@@ -23,19 +20,13 @@
 terminal_logger = TerminalLogger()
 logger = terminal_logger.getLogger(name='MAIN', level=logging.INFO)
 
-<<<<<<< HEAD
 # Creating environment and applying wrappers for normalization and logging
 env = gym.make('Eplus-radiant_case2_heating-stockholm-continuous-stochastic-v1')
 # env = RoundActionWrapper(env)
 # env = HeatPumpEnergyWrapper(env)
-=======
-# Create environment and apply wrappers for normalization and logging
-env = gym.make('Eplus-5zone-hot-continuous-stochastic-v1')
 env = DatetimeWrapper(env)
-env = NormalizeAction(env)
->>>>>>> 1a608fa8
 env = NormalizeObservation(env)
-# env = ExtremeFlowControlWrapper(env)
+env = ExtremeFlowControlWrapper(env)
 env = NormalizeAction(env)
 env = LoggerWrapper(env)
 env = CSVLogger(env)
