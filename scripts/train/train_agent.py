import argparse
import json
import sys
from datetime import datetime

import gymnasium as gym
import numpy as np
import wandb
from gymnasium.wrappers.normalize import NormalizeReward
from stable_baselines3 import *
from stable_baselines3.common.callbacks import CallbackList
from stable_baselines3.common.logger import HumanOutputFormat
from stable_baselines3.common.logger import Logger as SB3Logger
from stable_baselines3.common.monitor import Monitor
from stable_baselines3.common.noise import NormalActionNoise

import sinergym
import sinergym.utils.gcloud as gcloud
from sinergym.utils.callbacks import *
from sinergym.utils.common import is_wrapped
from sinergym.utils.constants import *
from sinergym.utils.logger import WandBOutputFormat
from sinergym.utils.rewards import *
from sinergym.utils.wrappers import *

# ---------------------------------------------------------------------------- #
#                       Function to process configuration                      #
# ---------------------------------------------------------------------------- #


def process_environment_parameters(env_params: dict) -> dict:

    # Transform required str's into Callables or list in tuples
    if env_params.get('action_space'):
        env_params['action_space'] = eval(
            env_params['action_space'])

    if env_params.get('variables'):
        for variable_name, components in env_params['variables'].items():
            env_params['variables'][variable_name] = tuple(components)

    if env_params.get('actuators'):
        for actuator_name, components in env_params['actuators'].items():
            env_params['actuators'][actuator_name] = tuple(components)

    if env_params.get('weather_variability'):
        env_params['weather_variability'] = tuple(
            env_params['weather_variability'])

    if env_params.get('reward'):
        env_params['reward'] = eval(env_params['reward'])

    if env_params.get('reward_kwargs'):
        for reward_param_name, reward_value in env_params.items():
            if reward_param_name in [
                'range_comfort_winter',
                'range_comfort_summer',
                'summer_start',
                    'summer_final']:
                env_params['reward_kwargs'][reward_param_name] = tuple(
                    reward_value)

    if env_params.get('config_params'):
        if env_params['config_params'].get('runperiod'):
            env_params['config_params']['runperiod'] = tuple(
                env_params['config_params']['runperiod'])

    # Add more keys if it is needed

    return env_params


def process_algorithm_parameters(alg_params: dict):

    # Transform required str's into Callables or list in tuples
    if alg_params.get('train_freq') and isinstance(
            alg_params.get('train_freq'), list):
        alg_params['train_freq'] = tuple(alg_params['train_freq'])

    if alg_params.get('action_noise'):
        alg_params['action_noise'] = eval(alg_params['action_noise'])
    # Add more keys if it is needed

    return alg_params


# ---------------------------------------------------------------------------- #
#                             Parameters definition                            #
# ---------------------------------------------------------------------------- #
parser = argparse.ArgumentParser()
parser.add_argument(
    '--configuration',
    '-conf',
    required=True,
    type=str,
    dest='configuration',
    help='Path to experiment configuration (JSON file)'
)
args = parser.parse_args()
# ------------------------------------------------------------------------------#

# ---------------------------------------------------------------------------- #
#                             Read json parameters                             #
# ---------------------------------------------------------------------------- #

with open(args.configuration) as json_conf:
    conf = json.load(json_conf)

try:
    # ---------------------------------------------------------------------------- #
    #                               Register run name                              #
    # ---------------------------------------------------------------------------- #
    experiment_date = datetime.today().strftime('%Y-%m-%d_%H:%M')
    experiment_name = conf['algorithm']['name'] + '-' + conf['environment'] + \
        '-episodes-' + str(conf['episodes'])
    if conf.get('seed'):
        experiment_name += '-seed-' + str(conf['seed'])
    if conf.get('id'):
        experiment_name += '-id-' + str(conf['id'])
    experiment_name += '_' + experiment_date

    # --------------------- Overwrite environment parameters --------------------- #
    env_params = conf.get('env_params', {})
    env_params = process_environment_parameters(env_params)

    # ---------------------------------------------------------------------------- #
    #                           Environment construction                           #
    # ---------------------------------------------------------------------------- #
    # For this script, the execution name will be updated
    env_params.update({'env_name': experiment_name})
    env = gym.make(
        conf['environment'],
        ** env_params)

    # env for evaluation if is enabled
    eval_env = None
    if conf.get('evaluation'):
        eval_name = conf['evaluation'].get(
            'name', env.get_wrapper_attr('name') + '-EVAL')
        env_params.update({'env_name': eval_name})
        eval_env = gym.make(
            conf['environment'],
            ** env_params)

    # ---------------------------------------------------------------------------- #
    #                                   Wrappers                                   #
    # ---------------------------------------------------------------------------- #
    if conf.get('wrappers'):
        for key, parameters in conf['wrappers'].items():
            wrapper_class = eval(key)
            for name, value in parameters.items():
                # parse str parameters to sinergym Callable or Objects if it is
                # required
                if isinstance(value, str):
                    if '.' in value:
                        parameters[name] = eval(value)
            env = wrapper_class(env=env, ** parameters)
            if eval_env is not None:
                # In evaluation, WandB Wrapper is not needed
                if key != 'WandBLogger':
                    eval_env = wrapper_class(env=eval_env, ** parameters)

    # ---------------------------------------------------------------------------- #
    #                           Defining model (algorithm)                         #
    # ---------------------------------------------------------------------------- #
    alg_name = conf['algorithm']['name']
    alg_params = conf['algorithm'].get(
        'parameters', {'policy': 'MlpPolicy'})
    alg_params = process_algorithm_parameters(alg_params)

    if conf.get('model') is None:

        # --------------------------------------------------------#
        #                           DQN                          #
        # --------------------------------------------------------#
        if alg_name == 'SB3-DQN':

            model = DQN(env=env,
                        ** alg_params)
        # --------------------------------------------------------#
        #                           DDPG                         #
        # --------------------------------------------------------#
        elif alg_name == 'SB3-DDPG':
            model = DDPG(env=env,

                         ** alg_params)
        # --------------------------------------------------------#
        #                           A2C                          #
        # --------------------------------------------------------#
        elif alg_name == 'SB3-A2C':
            model = A2C(env=env,
                        ** alg_params)
        # --------------------------------------------------------#
        #                           PPO                          #
        # --------------------------------------------------------#
        elif alg_name == 'SB3-PPO':
            model = PPO(env=env,
                        ** alg_params)
        # --------------------------------------------------------#
        #                           SAC                          #
        # --------------------------------------------------------#
        elif alg_name == 'SB3-SAC':
            model = SAC(env=env,
                        ** alg_params)
        # --------------------------------------------------------#
        #                           TD3                          #
        # --------------------------------------------------------#
        elif alg_name == 'SB3-TD3':
            model = TD3(env=env,
                        ** alg_params)
        # --------------------------------------------------------#
        #                           Error                        #
        # --------------------------------------------------------#
        else:
            raise RuntimeError(
                F'Algorithm specified [{alg_name} ] is not registered.')

        # Register hyperparameters in wandb if it is wrapped
        if is_wrapped(env, WandBLogger):
            experiment_params = {
                'sinergym-version': sinergym.__version__,
                'python-version': sys.version
            }
            experiment_params.update(conf)
            env.get_wrapper_attr('wandb_run').config.update(experiment_params)

    else:
        model_path = ''
        if 'gs://' in conf['model']:
            # Download from given bucket (gcloud configured with privileges)
            client = gcloud.init_storage_client()
            bucket_name = conf['model'].split('/')[2]
            model_path = conf['model'].split(bucket_name + '/')[-1]
            gcloud.read_from_bucket(client, bucket_name, model_path)
            model_path = './' + model_path
        else:
            model_path = conf['model']

        model = None
        if alg_name == 'SB3-DQN':
            model = DQN.load(
                model_path)
        elif alg_name == 'SB3-DDPG':
            model = DDPG.load(
                model_path)
        elif alg_name == 'SB3-A2C':
            model = A2C.load(
                model_path)
        elif alg_name == 'SB3-PPO':
            model = PPO.load(
                model_path)
        elif alg_name == 'SB3-SAC':
            model = SAC.load(
                model_path)
        elif alg_name == 'SB3-TD3':
            model = TD3.load(
                model_path)
        else:
            raise RuntimeError('Algorithm specified is not registered.')

        model.set_env(env)

    # ---------------------------------------------------------------------------- #
    #       Calculating total training timesteps based on number of episodes       #
    # ---------------------------------------------------------------------------- #
    timesteps = conf['episodes'] * \
        (env.get_wrapper_attr('timestep_per_episode'))

    # ---------------------------------------------------------------------------- #
    #                                   CALLBACKS                                  #
    # ---------------------------------------------------------------------------- #
    callbacks = []

    # Set up Evaluation and saving best model
    if conf.get('evaluation'):
        eval_callback = LoggerEvalCallback(
            eval_env=eval_env,
            train_env=env,
<<<<<<< HEAD
            best_model_save_path=eval_env.get_wrapper_attr('workspace_path') +
            '/best_model/',
            log_path=eval_env.get_wrapper_attr('workspace_path') +
            '/best_model/',
            eval_freq=eval_env.get_wrapper_attr('timestep_per_episode') *
            conf['evaluation']['eval_freq'] - 2,
            deterministic=True,
            render=False,
            n_eval_episodes=conf['evaluation']['eval_length'])
=======
            n_eval_episodes=conf['evaluation']['eval_length'],
            eval_freq_episodes=conf['evaluation']['eval_freq'],
            deterministic=True)

>>>>>>> 918df94a
        callbacks.append(eval_callback)

    # Set up wandb logger
    if is_wrapped(env, WandBLogger):
        # wandb logger and setting in SB3
        logger = SB3Logger(
            folder=None,
            output_formats=[
                HumanOutputFormat(
                    sys.stdout,
                    max_length=120),
                WandBOutputFormat()])
        model.set_logger(logger)

    callback = CallbackList(callbacks)

    # ---------------------------------------------------------------------------- #
    #                                   TRAINING                                   #
    # ---------------------------------------------------------------------------- #
    model.learn(
        total_timesteps=timesteps,
        callback=callback,
        log_interval=conf['algorithm']['log_interval'])
    model.save(env.get_wrapper_attr('workspace_path') + '/model')

    # If the algorithm doesn't reset or close the environment, this script will do it in
    # order to correctly log all the simulation data (Energyplus + Sinergym
    # logs)
    if env.get_wrapper_attr('is_running'):
        env.close()

    # ---------------------------------------------------------------------------- #
    #                      Google Cloud Bucket Storage                             #
    # ---------------------------------------------------------------------------- #
    if conf.get('cloud'):
        if conf['cloud'].get('remote_store'):
            # Initiate Google Cloud client
            client = gcloud.init_storage_client()
            # Code for send output to common Google Cloud resource here.
            gcloud.upload_to_bucket(
                client,
                src_path=env.get_wrapper_attr('workspace_path'),
                dest_bucket_name=conf['cloud']['remote_store'],
                dest_path=experiment_name)
            if conf.get('evaluation'):
                gcloud.upload_to_bucket(
                    client,
                    src_path='best_model/' + experiment_name + '/',
                    dest_bucket_name=conf['cloud']['remote_store'],
                    dest_path='best_model/' + experiment_name + '/')
        # ---------------------------------------------------------------------------- #
        #                   Autodelete option if is a cloud resource                   #
        # ---------------------------------------------------------------------------- #
        if conf['cloud'].get('auto_delete'):
            token = gcloud.get_service_account_token()
            gcloud.delete_instance_MIG_from_container(
                conf['cloud']['group_name'], token)

# If there is some error in the code, delete remote container if exists
# include KeyboardInterrupt

except (Exception, KeyboardInterrupt) as err:
    print("Error or interruption in process detected")

    # Current model state save
    model.save(env.get_wrapper_attr('workspace_path') + '/model')

    env.close()

    # Auto delete
    if conf.get('cloud'):
        if conf['cloud'].get('auto_delete'):
            print('Deleting remote container')
            token = gcloud.get_service_account_token()
            gcloud.delete_instance_MIG_from_container(
                conf['cloud']['group_name'], token)
    raise err<|MERGE_RESOLUTION|>--- conflicted
+++ resolved
@@ -276,22 +276,10 @@
         eval_callback = LoggerEvalCallback(
             eval_env=eval_env,
             train_env=env,
-<<<<<<< HEAD
-            best_model_save_path=eval_env.get_wrapper_attr('workspace_path') +
-            '/best_model/',
-            log_path=eval_env.get_wrapper_attr('workspace_path') +
-            '/best_model/',
-            eval_freq=eval_env.get_wrapper_attr('timestep_per_episode') *
-            conf['evaluation']['eval_freq'] - 2,
-            deterministic=True,
-            render=False,
-            n_eval_episodes=conf['evaluation']['eval_length'])
-=======
             n_eval_episodes=conf['evaluation']['eval_length'],
             eval_freq_episodes=conf['evaluation']['eval_freq'],
             deterministic=True)
 
->>>>>>> 918df94a
         callbacks.append(eval_callback)
 
     # Set up wandb logger
